--- conflicted
+++ resolved
@@ -83,14 +83,10 @@
             { label: "PHP", link: "/languages/php" },
             { label: "Java", link: "/languages/java" },
             { label: "Ruby", link: "/languages/ruby" },
+            { label: "Dotnet", link: "/languages/dotnet" },
             { label: "Deno", link: "/languages/deno" },
             { label: "Rust", link: "/languages/rust" },
-<<<<<<< HEAD
-            { label: "Node", link: "/languages/node" },
-            { label: "Dotnet", link: "/languages/dotnet" },
-=======
             { label: "Elixir", link: "/languages/elixir" },
->>>>>>> 9d2c8020
             { label: "Staticfile", link: "/languages/staticfile" },
             { label: "Shell Scripts", link: "/languages/shell" },
           ],
